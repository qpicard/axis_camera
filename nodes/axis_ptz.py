#!/usr/bin/env python
#
# Basic VAPIX PTZ node, based on documentation here:
#   http://www.axis.com/global/en/support/developer-support/vapix

import threading

import rospy
from axis_camera.msg import Axis
from std_msgs.msg import Bool
from dynamic_reconfigure.server import Server
from axis_camera.cfg import PTZConfig

from axis_camera.vapix import VAPIX
from axis_camera.position_streaming import PositionStreamingThread
from axis_camera.camera_control import AxisCameraController

StateThread = PositionStreamingThread  # deprecated


class AxisPTZ:
<<<<<<< HEAD
    '''This class creates a node to manage the PTZ functions of an Axis PTZ 
    camera'''
    def __init__(self, hostname, username, password, flip, speed_control):
        self.hostname = hostname
        self.username = username
        self.password = password
        self.flip = flip
        # speed_control is true for speed control and false for
        # position control:
        self.speedControl = speed_control
        self.mirror = False

        self.st = None
        self.pub = rospy.Publisher("state", Axis, self, queue_size=1)
        self.sub = rospy.Subscriber("cmd", Axis, self.cmd, queue_size=1)
        self.sub_mirror = rospy.Subscriber("mirror", Bool, self.mirrorCallback,
                                                                queue_size=1)

    def peer_subscribe(self, topic_name, topic_publish, peer_publish):
        '''Lazy-start the state publisher.'''
        if self.st is None:
            self.st = StateThread(self)
            self.st.start()

    def cmd(self, msg):
        '''Command the camera with speed control or position control commands'''
        self.msg = msg
        if self.flip:
            self.adjustForFlippedOrientation()
        if self.mirror:
            self.msg.pan = -self.msg.pan
=======
    """This class is a node to manage the PTZ functions of an Axis PTZ camera. The most of its work is done by
     :py:class:`AxisCameraController <axis_camera.camera_control.AxisCameraController>` and this is just a ROS node
     envelope.
    """

    def __init__(self, hostname, username, password, flip, speed_control, frame_id="axis_camera",
                 use_encrypted_password=False, state_publishing_frequency=50, camera_id=1):
        """Initialize the PTZ driver and start publishing positional data.

        :param hostname: Hostname of the camera (without http://, can be an IP address).
        :type hostname: basestring
        :param username: If login is needed, provide a username here.
        :type username: basestring|None
        :param password: If login is needed, provide a password here.
        :type password: basestring|None
        :param flip: Whether to flip the controls (for ceiling-mounted cameras). Deprecated.
        :type flip: bool
        :param speed_control: Use speed control instead of positional. Deprecated.
        :type speed_control: bool
        :param frame_id: Id of the frame in which positinal data should be published.
        :type frame_id: basestring
        :param use_encrypted_password: Whether to use Plain HTTP Auth (False) or Digest HTTP Auth (True).
        :type use_encrypted_password: bool
        :param state_publishing_frequency: The frequency at which joint states should be published.
        :type state_publishing_frequency: int
        :param camera_id: ID (number) of the camera. Can be 1 to 4.
        :type camera_id: int
        """

        self._hostname = hostname
        self._camera_id = camera_id
        self._frame_id = frame_id

        self._state_publishing_frequency = state_publishing_frequency

        self._executing_reconfigure = False
        self._reconfigure_mutex = threading.Lock()

        self._api = None
        # autodetect the VAPIX API and connect to it; try it forever
        while self._api is None and not rospy.is_shutdown():
            try:
                self._api = VAPIX.get_api_for_camera(hostname, username, password, camera_id, use_encrypted_password)
            except (IOError, ValueError):
                rospy.loginfo(
                    "Retrying connection to VAPIX on host %s, camera %d in 2 seconds." % (hostname, camera_id))
                rospy.sleep(2)
        if rospy.is_shutdown():
            return

        if not self._api.has_ptz():
            raise RuntimeError("Camera %d on host %s doesn't have a Pan-Tilt-Zoom unit." % (self._camera_id, self._hostname))

        # Create a controller of the camera
        self._camera_controller = AxisCameraController(self._api, self, flip_vertically=flip, flip_horizontally=flip)

        # BACKWARDS COMPATIBILITY LAYER
        self.username = username  # deprecated
        self.password = password  # deprecated
        self.flip = flip  # deprecated
        self.speedControl = speed_control  # deprecated
        self.mirror = False  # deprecated

        self.msg = None  # deprecated
        self.cmdString = ""  # deprecated

        self.pub = rospy.Publisher("state", Axis, queue_size=100)  # deprecated
        self.command_subscriber = rospy.Subscriber("cmd", Axis, self.cmd, queue_size=100)  # deprecated
        self.mirror_subscriber = rospy.Subscriber("mirror", Bool, self.mirrorCallback, queue_size=100)  # deprecated

        self.srv = Server(PTZConfig, self.callback)  # deprecated

        # Needs to be after the backwards compatibility setup
        # start the publisher thread
        self._publisher_thread = PositionStreamingThread(self, self._api)
        self.st = self._publisher_thread  # deprecated
        self._publisher_thread.start()

    # BACKWARDS COMPATIBILITY LAYER

    def cmd(self, message):
        """Deprecated."""
        self.msg = message

>>>>>>> a8eeaa85
        self.sanitisePTZCommands()

        if self._api.has_capabilities('AbsolutePan', 'AbsoluteTilt', 'AbsoluteZoom'):
            self._camera_controller.set_ptz(message.pan, message.tilt, message.zoom)
        else:
            rospy.loginfo("Camera on host %s doesn't support PTZ control." % self._hostname)

        if self._api.has_capability('AbsoluteFocus'):
            self._camera_controller.set_focus(message.focus, set_also_autofocus=False)
        else:
            rospy.loginfo("Camera on host %s doesn't support absolute focus control." % self._hostname)

        if self._api.has_capability('AutoFocus'):
            if message.focus != self._camera_controller._focus:
                self._camera_controller.set_autofocus(False)
            else:
                self._camera_controller.set_autofocus(message.autofocus)
        else:
            rospy.loginfo("Camera on host %s doesn't support autofocus." % self._hostname)

        if self._api.has_capability('AutoIris'):
            self._camera_controller.set_autoiris(True)
        else:
            rospy.loginfo("Camera on host %s doesn't support autoiris." % self._hostname)

        # there is no capability for brightness
        self._camera_controller.set_brightness(message.brightness)

    def adjustForFlippedOrientation(self):
        """Deprecated."""
        self.msg.tilt = -self.msg.tilt
        if self.speedControl:
            self.msg.pan = -self.msg.pan
        else:
            self.msg.pan = 180.0 - self.msg.pan
    
    def sanitisePTZCommands(self):
        """Deprecated."""
        if not self.speedControl:
            self.msg.pan = self._api.ptz_limits['Pan'].absolute.crop_value(self.msg.pan)
            self.msg.tilt = self._api.ptz_limits['Tilt'].absolute.crop_value(self.msg.tilt)
            self.msg.zoom = self._api.ptz_limits['Zoom'].absolute.crop_value(self.msg.zoom)
            self.msg.focus = self._api.ptz_limits['Focus'].absolute.crop_value(self.msg.focus)
            self.msg.brightness = self._api.ptz_limits['Brightness'].absolute.crop_value(self.msg.brightness)
            self.msg.iris = self._api.ptz_limits['Iris'].absolute.crop_value(self.msg.iris)
        else:
            self.msg.pan = self._api.ptz_limits['Pan'].velocity.crop_value(self.msg.pan)
            self.msg.tilt = self._api.ptz_limits['Tilt'].velocity.crop_value(self.msg.tilt)
            self.msg.zoom = self._api.ptz_limits['Zoom'].velocity.crop_value(self.msg.zoom)
            self.msg.focus = self._api.ptz_limits['Focus'].velocity.crop_value(self.msg.focus)
            self.msg.brightness = self._api.ptz_limits['Brightness'].velocity.crop_value(self.msg.brightness)
            self.msg.iris = self._api.ptz_limits['Iris'].velocity.crop_value(self.msg.iris)

    def sanitisePan(self):
        """Deprecated."""
        if self.speedControl:
            self.msg.pan = self._api.ptz_limits['Pan'].velocity.crop_value(self.msg.pan)
        else:
            self.msg.pan = self._api.ptz_limits['Pan'].absolute.crop_value(self.msg.pan)

    def sanitiseTilt(self):
        """Deprecated."""
        if self.speedControl:
            self.msg.tilt = self._api.ptz_limits['Tilt'].velocity.crop_value(self.msg.tilt)
        else:
            self.msg.tilt = self._api.ptz_limits['Tilt'].absolute.crop_value(self.msg.tilt)

    def sanitiseZoom(self):
        """Deprecated."""
        if self.speedControl:
            self.msg.zoom = self._api.ptz_limits['Zoom'].velocity.crop_value(self.msg.zoom)
        else:
            self.msg.zoom = self._api.ptz_limits['Zoom'].absolute.crop_value(self.msg.zoom)
        
    def sanitiseFocus(self):
        """Deprecated."""
        if self.speedControl:
            self.msg.focus = self._api.ptz_limits['Focus'].velocity.crop_value(self.msg.focus)
        else:
            self.msg.focus = self._api.ptz_limits['Focus'].absolute.crop_value(self.msg.focus)
            
    def sanitiseBrightness(self):
        """Deprecated."""
        if self.speedControl:
            self.msg.brightness = self._api.ptz_limits['Brightness'].velocity.crop_value(self.msg.brightness)
        else:
            self.msg.brightness = self._api.ptz_limits['Brightness'].absolute.crop_value(self.msg.brightness)

    def sanitiseIris(self):
        """Deprecated."""
        if self.msg.iris > 0.000001:
            rospy.logwarn("Iris value is read-only.")

    def applySetpoints(self):
        """Deprecated."""
        """Apply the command to the camera using the HTTP API"""
        self._camera_controller.set_ptz(self.msg.pan, self.msg.tilt, self.msg.zoom)
        self._camera_controller.set_autofocus(self.msg.autofocus)
        if not self.msg.autofocus:
            self._camera_controller.set_focus(self.msg.focus)
        self._camera_controller.set_autoiris(True)
        self._camera_controller.set_brightness(self.msg.brightness)

    def createCmdString(self):
        """Deprecated."""
        """Created tje HTTP API string to command PTZ camera"""
        self.cmdString = '/axis-cgi/com/ptz.cgi?'
        if self.speedControl:
            self.cmdString += 'continuouspantiltmove=%d,%d&' % (int(self.msg.pan), int(self.msg.tilt))
            self.cmdString += 'continuouszoommove=%d&' % self.msg.zoom
            self.cmdString += 'continuousbrightnessmove=%d&' % self.msg.brightness
            # Note that brightness adjustment has no effect for Axis 214PTZ.
            if self.msg.autofocus:
                self.cmdString += 'autofocus=on&'
            else:
                self.cmdString += 'autofocus=off&continuousfocusmove=%d&' % self.msg.focus
            self.cmdString += 'autoiris=on'
        else: # position control:
            self.cmdString += 'pan=%f&tilt=%f&' % (self.msg.pan, self.msg.tilt)
            self.cmdString += 'zoom=%d&' % self.msg.zoom
            self.cmdString += 'brightness=%d&' % self.msg.brightness
            if self.msg.autofocus:
                self.cmdString += 'autofocus=on&'
            else:
                self.cmdString += 'autofocus=off&focus=%d&' % self.msg.focus
            self.cmdString += 'autoiris=on'

    def mirrorCallback(self, msg):
        """Deprecated."""
        '''Command the camera with speed control or position control commands'''
        self.mirror = msg.data
        self._camera_controller.mirror_horizontally = self.mirror
        
    def callback(self, config, level):
        """Deprecated."""
        #self.speedControl = config.speed_control

        if self._executing_reconfigure or (hasattr(self, '_camera_controller') and (self._camera_controller._executing_parameter_update or self._camera_controller._executing_reconfigure)):
            return config

        with self._reconfigure_mutex:
            self._executing_reconfigure = True

            # create temporary message and fill with data from dynamic reconfigure
            command = Axis()
            command.pan = config.pan
            command.tilt = config.tilt
            command.zoom = config.zoom
            command.focus = config.focus
            command.brightness = config.brightness
            command.autofocus = config.autofocus

            # check sanity and apply values
            self.cmd(command)

            # read sanitized values and update GUI
            config.pan = command.pan
            config.tilt = command.tilt
            config.zoom = command.zoom
            config.focus = self._camera_controller._focus
            config.brightness = self._camera_controller._brightness
            config.autofocus = self._camera_controller._autofocus

            self._executing_reconfigure = False

            # update GUI with sanitized values
            return config


def main():
    rospy.init_node("axis_ptz_driver")

    arg_defaults = {
        'hostname': '192.168.0.90',
        'username': None,
        'password': None,
        'flip': False,
        'speed_control': False,
        'frame_id': 'axis_camera',
        'use_encrypted_password': False,
        'state_publishing_frequency': 50,
        'camera_id': 1,
        }
    args = read_args_with_defaults(arg_defaults)

    # Start the driver
    my_ptz = AxisPTZ(**args)

    rospy.spin()


def read_args_with_defaults(arg_defaults):
    """Look up parameters starting in the driver's private parameter space, but
    also searching outer namespaces.  Defining them in a higher namespace allows
    the axis_ptz.py script to share parameters with the driver."""
    args = {}
    for name, val in arg_defaults.iteritems():
        full_name = rospy.search_param(name)
        if full_name is None:
            args[name] = val
        else:
            args[name] = rospy.get_param(full_name, val)
    # resolve frame_id with tf_prefix (unless already absolute)
    if 'frame_id' in args and args['frame_id'][0] != '/':  # not absolute?
        tf_prefix = rospy.search_param('tf_prefix')
        prefix_val = ''
        if tf_prefix is not None:  # prefix defined?
            prefix_val = rospy.get_param(tf_prefix)
            if prefix_val[0] != '/':  # prefix not absolute?
                prefix_val = '/' + prefix_val
        args['frame_id'] = prefix_val + '/' + args['frame_id']
    return args


if __name__ == "__main__":
    main()<|MERGE_RESOLUTION|>--- conflicted
+++ resolved
@@ -19,39 +19,6 @@
 
 
 class AxisPTZ:
-<<<<<<< HEAD
-    '''This class creates a node to manage the PTZ functions of an Axis PTZ 
-    camera'''
-    def __init__(self, hostname, username, password, flip, speed_control):
-        self.hostname = hostname
-        self.username = username
-        self.password = password
-        self.flip = flip
-        # speed_control is true for speed control and false for
-        # position control:
-        self.speedControl = speed_control
-        self.mirror = False
-
-        self.st = None
-        self.pub = rospy.Publisher("state", Axis, self, queue_size=1)
-        self.sub = rospy.Subscriber("cmd", Axis, self.cmd, queue_size=1)
-        self.sub_mirror = rospy.Subscriber("mirror", Bool, self.mirrorCallback,
-                                                                queue_size=1)
-
-    def peer_subscribe(self, topic_name, topic_publish, peer_publish):
-        '''Lazy-start the state publisher.'''
-        if self.st is None:
-            self.st = StateThread(self)
-            self.st.start()
-
-    def cmd(self, msg):
-        '''Command the camera with speed control or position control commands'''
-        self.msg = msg
-        if self.flip:
-            self.adjustForFlippedOrientation()
-        if self.mirror:
-            self.msg.pan = -self.msg.pan
-=======
     """This class is a node to manage the PTZ functions of an Axis PTZ camera. The most of its work is done by
      :py:class:`AxisCameraController <axis_camera.camera_control.AxisCameraController>` and this is just a ROS node
      envelope.
@@ -136,7 +103,6 @@
         """Deprecated."""
         self.msg = message
 
->>>>>>> a8eeaa85
         self.sanitisePTZCommands()
 
         if self._api.has_capabilities('AbsolutePan', 'AbsoluteTilt', 'AbsoluteZoom'):
@@ -172,7 +138,7 @@
             self.msg.pan = -self.msg.pan
         else:
             self.msg.pan = 180.0 - self.msg.pan
-    
+
     def sanitisePTZCommands(self):
         """Deprecated."""
         if not self.speedControl:
@@ -210,14 +176,14 @@
             self.msg.zoom = self._api.ptz_limits['Zoom'].velocity.crop_value(self.msg.zoom)
         else:
             self.msg.zoom = self._api.ptz_limits['Zoom'].absolute.crop_value(self.msg.zoom)
-        
+
     def sanitiseFocus(self):
         """Deprecated."""
         if self.speedControl:
             self.msg.focus = self._api.ptz_limits['Focus'].velocity.crop_value(self.msg.focus)
         else:
             self.msg.focus = self._api.ptz_limits['Focus'].absolute.crop_value(self.msg.focus)
-            
+
     def sanitiseBrightness(self):
         """Deprecated."""
         if self.speedControl:
@@ -269,7 +235,7 @@
         '''Command the camera with speed control or position control commands'''
         self.mirror = msg.data
         self._camera_controller.mirror_horizontally = self.mirror
-        
+
     def callback(self, config, level):
         """Deprecated."""
         #self.speedControl = config.speed_control
